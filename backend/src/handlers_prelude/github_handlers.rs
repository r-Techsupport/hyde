use axum::{
    extract::{State, Path},
    http::StatusCode,
    Json, Router,
};
use axum::routing::{get, post, put};
use tracing::{error, info};
use serde::{Serialize, Deserialize};
use serde_json::Value;
use crate::handlers_prelude::eyre_to_axum_err;
use crate::AppState;
use color_eyre::Result;

/// General API response structure
#[derive(Serialize, Debug)]
pub struct ApiResponse<T> {
    pub status: String,
    pub message: String,
    pub data: Option<T>,
}

/// Error response structure
#[derive(Serialize, Debug)]
pub struct ApiErrorResponse {
    pub error: String,
}

/// Represents the structure for a pull request creation response
#[derive(Serialize, Debug)]
pub struct CreatePRData {
    pub pull_request_url: String,
}

/// Represents the structure for a branch listing response
#[derive(Serialize, Debug)]
pub struct BranchesData {
    pub branches: Vec<String>,
}

/// Request structure for creating a pull request
#[derive(Deserialize, Debug)]
pub struct CreatePRRequest {
    pub head_branch: String,
    pub base_branch: String,
    pub title: String,
    pub description: String,
    pub issue_numbers: Option<Vec<u64>>,
}

#[derive(Serialize, Debug)]
pub struct IssuesData {
    pub issues: Vec<Value>,
}

#[derive(Serialize)]
pub struct Issue {
    pub id: u64,
    pub title: String,
    pub state: String,
    pub labels: Vec<String>,
}

#[derive(Deserialize, Debug)]
pub struct UpdatePRRequest {
    pub pr_number: u64,
    pub title: Option<String>,
    pub description: Option<String>,
    pub base_branch: Option<String>,
    pub issue_numbers: Option<Vec<u64>>,
}

/// Fetches the list of branches from a GitHub repository.
pub async fn list_branches_handler(
    State(state): State<AppState>,
) -> Result<(StatusCode, Json<ApiResponse<BranchesData>>), (StatusCode, String)> {;

    // Fetch the branch details from GitHub using the GitHubClient instance
    let branch_details = state.gh_client
        .list_branches() // Call the method on the GitHubClient instance
        .await
        .map_err(|err| {
            // Handle errors in fetching branch details (e.g., connection issues)
            eyre_to_axum_err(err)
        })?;

    // Extract branch names and handle protection status if needed
    let branches: Vec<String> = branch_details
        .into_iter()
        .map(|branch| {
            let name = branch.name.clone();
            if branch.protected {
                format!("{} (protected)", name)
            } else {
                name
            }
        })
        .collect();

    // Return success response
    info!("Branches fetched successfully.");
    Ok((
        StatusCode::OK,
        Json(ApiResponse {
            status: "success".to_string(),
            message: "Branches fetched successfully".to_string(),
            data: Some(BranchesData { branches }),
        }),
    ))
}

/// Handler to create a pull request from a specified head branch to a base branch.
pub async fn create_pull_request_handler(
    State(state): State<AppState>,
    Json(payload): Json<CreatePRRequest>,
) -> Result<(StatusCode, Json<ApiResponse<CreatePRData>>), (StatusCode, String)> {

    // Create the pull request using the new method from GitHubClient
    match state
        .gh_client
        .create_pull_request(
            &payload.head_branch,
            &payload.base_branch,
            &payload.title,
            &payload.description,
            payload.issue_numbers,
        )
        .await
    {
        Ok(pull_request_url) => {
            // If the pull request creation is successful, respond with the pull request URL
            info!("Pull request created successfully from {} to {}", payload.head_branch, payload.base_branch);
            Ok((
                StatusCode::CREATED,
                Json(ApiResponse {
                    status: "success".to_string(),
                    message: "Pull request created successfully".to_string(),
                    data: Some(CreatePRData { pull_request_url }),
                }),
            ))
        }
        Err(err) => {
            // Handle error case in creating the pull request
            let error_message = format!("Failed to create pull request: {:?}", err);
            error!("{}", error_message);
            Err((StatusCode::INTERNAL_SERVER_ERROR, error_message))
        }
    }
}

pub async fn update_pull_request_handler(
    State(state): State<AppState>,
    Json(payload): Json<UpdatePRRequest>,
) -> Result<(StatusCode, Json<ApiResponse<String>>), (StatusCode, String)> {
<<<<<<< HEAD
=======

    // Get the GitHub access token
    let token = get_github_token(&state).await.map_err(|err| {
        let error_message = format!("Failed to get GitHub token: {:?}", err);
        (StatusCode::INTERNAL_SERVER_ERROR, error_message)
    })?;

    // Create an instance of the GitHubClient
    let github_client = GitHubClient::new(
        state.config.files.repo_url.clone(),
        state.reqwest_client.clone(),
        token,
    );
>>>>>>> c9462d2e

    // Update the pull request
    match state
        .gh_client
        .update_pull_request(
            payload.pr_number,
            payload.title.as_deref(),
            payload.description.as_deref(),
            payload.base_branch.as_deref(),
            payload.issue_numbers,
        )
        .await
    {
        Ok(updated_pr_url) => {
            info!("Pull request #{} updated successfully", payload.pr_number);
            Ok((
                StatusCode::OK,
                Json(ApiResponse {
                    status: "success".to_string(),
                    message: "Pull request updated successfully.".to_string(),
                    data: Some(updated_pr_url),
                }),
            ))
        }
        Err(err) => {
            let error_message = format!("Failed to update pull request: {:?}", err);
            error!("{}", error_message);
            Err((StatusCode::INTERNAL_SERVER_ERROR, error_message))
        }
    }
}

pub async fn close_pull_request_handler(
    State(state): State<AppState>,
    Path(pr_number): Path<u64>,
) -> Result<(StatusCode, Json<ApiResponse<String>>), (StatusCode, String)> {

    // Attempt to close the pull request
    match state
        .gh_client
        .close_pull_request(pr_number).await {
        Ok(_) => {
            info!("Pull request #{} closed successfully", pr_number);
            Ok((
                StatusCode::OK,
                Json(ApiResponse {
                    status: "success".to_string(),
                    message: "Pull request closed successfully.".to_string(),
                    data: Some(format!("Pull request #{} closed.", pr_number)),
                }),
            ))
        }
        Err(err) => {
            let error_message = format!("Failed to close pull request: {:?}", err);
            error!("{}", error_message);
            Err((StatusCode::INTERNAL_SERVER_ERROR, error_message))
        }
    }
}

/// Handler to check out or create a Git branch.
pub async fn checkout_or_create_branch_handler(
    State(state): State<AppState>,
    Path(branch_name): Path<String>,
) -> Result<(StatusCode, String), (StatusCode, String)> {

    // Use the git interface to perform operations
    match state.git.checkout_or_create_branch(&branch_name) {
        Ok(_) => {
            info!("Successfully checked out/created branch: {}", branch_name);
            Ok((StatusCode::OK, format!("Successfully checked out/created branch: {}", branch_name)))
        },
        Err(err) => {
            error!("Error checking out/creating branch: {:?}", err);
            Err((StatusCode::INTERNAL_SERVER_ERROR, format!("Failed to checkout/create branch: {}", err)))
        }
    }
}

/// Handler to pull the latest changes for a specified branch.
pub async fn pull_handler(
    State(state): State<AppState>,
    Path(branch): Path<String>,
) -> Result<(StatusCode, Json<ApiResponse<String>>), (StatusCode, String)> {

    // Attempt to pull the latest changes for the specified branch
    match state.git.git_pull_branch(&branch) {
        Ok(_) => {
            info!("Repository pulled successfully for branch '{}'.", branch);
            Ok((
                StatusCode::OK,
                Json(ApiResponse {
                    status: "success".to_string(),
                    message: format!("Repository pulled successfully for branch '{}'.", branch),
                    data: Some("Pull operation completed.".to_string()),
                }),
            ))
        },
        Err(err) => {
            error!("Failed to pull repository for branch '{}': {:?}", branch, err);
            Err((
                StatusCode::INTERNAL_SERVER_ERROR,
                format!("Failed to pull repository for branch '{}': {}", branch, err),
            ))
        }
    }
}

/// Handler for fetching the current branch of the repository.
pub async fn get_current_branch_handler(State(state): State<AppState>) -> Result<(StatusCode, Json<ApiResponse<String>>), (StatusCode, String)> {

    // Use the git::Interface from AppState to get the current branch
    match state.git.get_current_branch().await {
        Ok(branch_name) => {
            info!("Current branch is: {}", branch_name);
            
            // Return the branch name in the response
            Ok((
                StatusCode::OK,
                Json(ApiResponse {
                    status: "success".to_string(),
                    message: "Current branch fetched successfully.".to_string(),
                    data: Some(branch_name),
                }),
            ))
        }
        Err(err) => {
            error!("Failed to get current branch: {}", err);
            Err((
                StatusCode::INTERNAL_SERVER_ERROR,
                format!("Failed to get current branch: {}", err),
            ))
        }
    }
}

/// Handler for fetching the default branch of the repository.
pub async fn get_default_branch_handler(State(state): State<AppState>) -> Result<(StatusCode, Json<ApiResponse<String>>), (StatusCode, String)> {  

    // Use the `get_default_branch` method from the `Gh` struct in AppState
    match state
        .gh_client
        .get_default_branch()
        .await {
        Ok(default_branch) => {
            info!("Default branch is: {}", default_branch);
            
            // Return the default branch name in the response
            Ok((
                StatusCode::OK,
                Json(ApiResponse {
                    status: "success".to_string(),
                    message: "Default branch fetched successfully.".to_string(),
                    data: Some(default_branch),
                }),
            ))
        }
        Err(err) => {
            error!("Failed to get default branch: {}", err);
            Err((
                StatusCode::INTERNAL_SERVER_ERROR,
                format!("Failed to get default branch: {}", err),
            ))
        }
    }
}

/// Handler to fetch issues from a GitHub repository.
pub async fn get_issues_handler(
    State(state): State<AppState>,
    Path(state_param): Path<String>,
) -> Result<(StatusCode, Json<ApiResponse<IssuesData>>), (StatusCode, String)> {

    let state_param = state_param.as_str();

    // Fetch issues using the GitHub client
    match state
        .gh_client
        .get_issues(Some(state_param), None)
        .await
    {
        Ok(issues) => {
            info!("Issues fetched successfully.");
            let response = ApiResponse {
                status: "success".to_string(),
                message: "Issues fetched successfully.".to_string(),
                data: Some(IssuesData { issues }),
            };
            Ok((StatusCode::OK, Json(response)))
        }
        Err(err) => {
            // Log and return an error
            let error_message = format!("Failed to fetch issues: {:?}", err);
            error!("{}", error_message);  // Log the error here
            Err((StatusCode::INTERNAL_SERVER_ERROR, error_message))
        }
    }
}

/// Route definitions for GitHub operations
pub async fn github_routes() -> Router<AppState> {
    Router::new()
        .route("/branches", get(list_branches_handler))
        .route("/pulls", post(create_pull_request_handler))
        .route("/checkout/branches/{branch_name}", put(checkout_or_create_branch_handler))
        .route("/pulls/update", put(update_pull_request_handler))
        .route("/pull-requests/{pr_number}/close", post(close_pull_request_handler))
        .route("/pull/{branch}", post(pull_handler))
        .route("/current-branch", get(get_current_branch_handler))
        .route("/issues/{state}", get(get_issues_handler))
        .route("/repos/default-branch", get(get_default_branch_handler))
}<|MERGE_RESOLUTION|>--- conflicted
+++ resolved
@@ -151,8 +151,6 @@
     State(state): State<AppState>,
     Json(payload): Json<UpdatePRRequest>,
 ) -> Result<(StatusCode, Json<ApiResponse<String>>), (StatusCode, String)> {
-<<<<<<< HEAD
-=======
 
     // Get the GitHub access token
     let token = get_github_token(&state).await.map_err(|err| {
@@ -166,7 +164,6 @@
         state.reqwest_client.clone(),
         token,
     );
->>>>>>> c9462d2e
 
     // Update the pull request
     match state
