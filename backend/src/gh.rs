--- conflicted
+++ resolved
@@ -3,16 +3,10 @@
 use chrono::DateTime;
 use color_eyre::eyre::{bail, Context};
 use color_eyre::Result;
-use fs::File;
 use fs_err as fs;
 use jsonwebtoken::{encode, Algorithm, EncodingKey, Header};
 use reqwest::Client;
 use serde::{Deserialize, Serialize};
-<<<<<<< HEAD
-use std::env;
-=======
-use std::fs::File;
->>>>>>> 11dfcc27
 use std::io::Read;
 use std::sync::Arc;
 use std::time::{SystemTime, UNIX_EPOCH};
@@ -157,7 +151,7 @@
 
 /// Generate a new JWT token for use with github api interactions.
 fn gen_jwt_token(client_id: &str) -> Result<String> {
-    let mut private_key_file = File::open("hyde-data/key.pem")
+    let mut private_key_file = fs::File::open("hyde-data/key.pem")
         .wrap_err("Failed to read private key from `hyde-data/key.pem`")?;
     let mut private_key = Vec::new();
     private_key_file.read_to_end(&mut private_key)?;
