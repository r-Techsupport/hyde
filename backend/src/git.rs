//! Abstractions and interfaces over the git repository

use color_eyre::eyre::{bail, ContextCompat};
use color_eyre::{eyre::Context, Result};
use fs_err as fs;
use git2::{AnnotatedCommit, FetchOptions, Oid, Repository, Signature, Status};
use serde::{Deserialize, Serialize};
use std::io::{Read, Write};
use std::path::Path;
use std::{
    path::PathBuf,
    sync::{Arc, Mutex},
};
use tracing::{debug, info, warn};

#[derive(Clone)]
pub struct Interface {
    repo: Arc<Mutex<Repository>>,
    /// The path to the documents folder, relative to the server executable.
    ///
    /// EG: `./repo/docs`
    doc_path: PathBuf,
    /// The path to the assets folder, relative to the server executable.
    ///
    /// EG: `./repo/assets`
    asset_path: PathBuf,
}

/// This is used for `get_doc_tree`
#[derive(Debug, Deserialize, Serialize)]
pub struct INode {
    name: String,
    children: Vec<INode>,
}

impl Interface {
    /// Clone the repository into `./repo`, or run `fetch` if an existing repo
    /// was detected
    ///
    /// # Errors
    /// This function will return an error if any of the git initialization steps fail, or if
    /// the required environment variables are not set.
<<<<<<< HEAD
    pub fn new() -> Result<Self> {
        let repo = Self::load_repository("repo")?;
        let mut doc_path = PathBuf::from(".");
        doc_path.push(env::var("DOC_PATH").unwrap_or_else(|_| {
            warn!("The `DOC_PATH` environment variable was not set, defaulting to `docs/`");
            "docs".to_string()
        }));
        let mut asset_path = PathBuf::from(".");
        asset_path.push(env::var("ASSET_PATH").unwrap_or_else(|_| {
            warn!("The `ASSET_PATH` environment variable was not set, defaulting to `assets/`");
            "assets".to_string()
        }));
=======
    pub fn new(repo_url: String, repo_path: String, docs_path: String) -> Result<Self> {
        let mut doc_path = PathBuf::from(&repo_path);
        doc_path.push(docs_path);
        let repo = Self::load_repository(&repo_url, &repo_path)?;
>>>>>>> 11dfcc27
        Ok(Self {
            repo: Arc::new(Mutex::new(repo)),
            doc_path,
            asset_path,
        })
    }

    /// Return the document from the provided `path`, where `path` is the
    /// path to the markdown file relative to the root of the documents folder.
    ///
    /// The return type is a little bit messy, but I needed to differentiate between
    /// "file not found", and "failed to read file"
    ///
    /// # Errors
    /// This function will return an error if filesystem operations fail.
    #[tracing::instrument(skip(self))]
    pub fn get_doc<P: AsRef<Path> + std::fmt::Debug>(&self, path: P) -> Result<Option<String>> {
        let mut path_to_doc: PathBuf = PathBuf::from(&self.doc_path);
        path_to_doc.push(path);
        let doc = Self::get_file(&path_to_doc)?.map(|v| String::from_utf8(v).unwrap());
        Ok(doc)
    }

    /// Return the asset from the provided `path`, where `path` is the
    /// path to the markdown file relative to the root of the assets folder.
    ///
    /// The return type is a little bit messy, but I needed to differentiate between
    /// "file not found", and "failed to read file"
    ///
    /// # Errors
    /// This function will return an error if filesystem operations fail.
    #[tracing::instrument(skip(self))]
    pub fn get_asset<P: AsRef<Path> + std::fmt::Debug>(&self, path: P) -> Result<Option<Vec<u8>>> {
        let mut path_to_asset: PathBuf = PathBuf::from(".");
        path_to_asset.push(&self.asset_path);
        path_to_asset.push(path);
        let asset = Self::get_file(&path_to_asset)?;
        Ok(asset)
    }

    /// Read the document folder into a tree-style structure.
    ///
    /// # Errors
    /// This function fails if filesystem ops fail (reading file, reading directory)
    #[tracing::instrument(skip(self))]
    pub fn get_doc_tree(&self) -> Result<INode> {
        let doc_tree = Self::get_file_tree(&self.doc_path)?;
        Ok(doc_tree)
    }

    /// Read the assets folder into a tree-style structure.
    ///
    /// # Errors
    /// This function fails if filesystem ops fail (reading file, reading directory)
    #[tracing::instrument(skip(self))]
    pub fn get_asset_tree(&self) -> Result<INode> {
        let asset_tree = Self::get_file_tree(&self.asset_path)?;
        Ok(asset_tree)
    }

    /// Create or overwrite the document at the provided `path`
    /// and populate it with the value of `new_doc`.`message` will be included in the commit
    /// message, and `token` is a valid github auth token.
    ///
    /// # Panics
    /// This function will panic if it's called when the repo mutex is already held by the current
    /// thread.
    ///
    /// # Errors
    /// This function will return an error if filesystem operations fail, or if any of the git
    ///operations fail.
    // This lint gets upset that `repo` isn't dropped early because it's a performance heavy drop,
    // but when applied, it creates errors that note the destructor for other values failing
    // because of it (tree)
    #[allow(clippy::significant_drop_tightening)]
    #[tracing::instrument(skip_all)]
    pub fn put_doc<P: AsRef<Path> + Copy + std::fmt::Debug>(
        &self,
        repo_url: &str,
        path: P,
        new_doc: &str,
        message: &str,
        token: &str,
    ) -> Result<()> {
        // TODO: refactoring hopefully means that all paths can just assume that it's relative to
        // the root of the repo
        let repo = self.repo.lock().unwrap();
        let mut path_to_doc: PathBuf = PathBuf::from(".");
        path_to_doc.push(&self.doc_path);
        path_to_doc.push(path);
        Self::put_file(&self.doc_path, new_doc.as_bytes())?;
        let msg = format!("[Hyde]: {message}");
<<<<<<< HEAD
        // Relative to the root of the repo, not the current dir, so typically `./docs` instead of
        // `./repo/docs`
        let mut relative_path = PathBuf::from(
            env::var("DOC_PATH").wrap_err("The `DOC_PATH` environment variable was not set")?,
        );
=======
        // Relative to the root of the repo, not the current dir, so typically `./docs` instead of `./repo/docs`
        let mut relative_path = PathBuf::from(&repo_url);
>>>>>>> 11dfcc27
        // Standard practice is to stage commits by adding them to an index.
        relative_path.push(path);
        Self::git_add(&repo, relative_path)?;
        let commit_id = Self::git_commit(&repo, msg, None)?;
        debug!("New commit made with ID: {:?}", commit_id);
        Self::git_push(&repo, token, repo_url)?;
        info!(
            "Document {:?} edited and pushed to GitHub with message: {message:?}",
            path.as_ref()
        );
        debug!("Commit cleanup completed");
        Ok(())
    }

    /// Delete the document at the specified `path`.
    /// `message` will be included in the commit message, and `token` is a valid github auth token.
    ///
    /// # Panics
    /// This function will panic if it's called when the repo mutex is already held by the current
    /// thread.
    ///
    /// # Errors
    /// This function will return an error if filesystem operations fail, or if any of the git
    /// operations fail.
    // This lint gets upset that `repo` isn't dropped early because it's a performance heavy drop,
    // but when applied, it creates errors that note the destructor for other values failing
    // because of it (tree)
    pub fn delete_doc<P: AsRef<Path> + Copy>(
        &self,
        doc_path: &str,
        repo_url: &str,
        path: P,
        message: &str,
        token: &str,
    ) -> Result<()> {
        let repo = self.repo.lock().unwrap();
        let mut path_to_doc: PathBuf = PathBuf::new();
        path_to_doc.push(&self.doc_path);
        path_to_doc.push(path);
        let msg = format!("[Hyde]: {message}");
        // Relative to the root of the repo, not the current dir, so typically `./docs` instead of `./repo/docs`
        let mut relative_path = PathBuf::from(doc_path);
        // Standard practice is to stage commits by adding them to an index.
        relative_path.push(path);
        Self::delete_file(&path_to_doc)?;
        Self::git_add(&repo, ".")?;
        let commit_id = Self::git_commit(&repo, msg, None)?;
        debug!("New commit made with ID: {:?}", commit_id);
        Self::git_push(&repo, token, repo_url)?;
        drop(repo);
        info!(
            "Document {:?} removed and changes synced to Github with message: {message:?}",
            path.as_ref()
        );
        debug!("Commit cleanup completed");
        Ok(())
    }

    /// If the repository at the provided path exists, open it and fetch the latest changes from the `master` branch.
    /// If not, clone into the provided path.
    #[tracing::instrument]
    fn load_repository(repo_url: &str, repo_path: &str) -> Result<Repository> {
        if let Ok(repo) = Repository::open(repo_path) {
            info!("Existing repository detected, fetching latest changes");
            Self::git_pull(&repo)?;
            return Ok(repo);
        }

        let output_path = Path::new(repo_path);
        info!(
            "No repo detected, cloning {repo_url:?} into {:?}...",
            output_path.display()
        );
        let repo = Repository::clone(repo_url, output_path)?;
        info!("Successfully cloned repo");
        Ok(repo)
    }

    /// Completely clone and open a new repository, deleting the old one.
    #[tracing::instrument(skip_all)]
    pub fn reclone(&self, repo_url: &str) -> Result<()> {
        // First clone a repo into `repo__tmp`, open that, swap out
        // TODO: nuke `repo__tmp` if it exists already
        let repo_path = Path::new("./repo"); // TODO: Possibly implement this path into new config?
        let tmp_path = Path::new("./repo__tmp"); // TODO: Same here?
        info!("Re-cloning repository, temporary repo will be created at {tmp_path:?}");
        let tmp_repo = Repository::clone(repo_url, tmp_path)?;
        info!("Pointing changes to new temp repository");
        let mut lock = self.repo.lock().unwrap();
        *lock = tmp_repo;
        info!("Deleting the old repo...");
        fs::remove_dir_all(repo_path)?;
        info!("Moving the temp repo to take the place of the old one");
        fs::rename(tmp_path, repo_path)?;
        *lock = Repository::open(repo_path)?;
        info!("Re-clone succeeded");
        drop(lock);
        Ok(())
    }

    /// Pull changes from upstream
    pub fn pull(&self) -> Result<()> {
        let guard = self.repo.lock().unwrap();
        Self::git_pull(&guard)
    }

    /// A code level re-implementation of `git add`.
    #[tracing::instrument(skip(repo))]
    fn git_add<P: AsRef<Path> + std::fmt::Debug>(repo: &Repository, path: P) -> Result<()> {
        let mut index = repo.index()?;
        let callback = &mut |path: &Path, _matched_spec: &[u8]| -> i32 {
            let status = repo.status_file(path).unwrap();
            let actions = vec![
                (Status::WT_DELETED, "deleted"),
                (Status::WT_MODIFIED, "modified"),
                (Status::WT_NEW, "added"),
                (Status::WT_RENAMED, "renamed"),
            ];

            for (action, msg) in actions {
                if status.contains(action) {
                    info!("Index updated, {path:?} will be {msg} in the next commit");
                }
            }
            0
        };

        index.update_all([path.as_ref()], Some(callback))?;
        index.write()?;
        Ok(())
    }

    /// A code level re-implementation of `git commit`.
    ///
    /// Writes the current index as a commit, updating HEAD. This means it will only commit changes
    /// tracked by the index. If an author is not specified, the commit will be attributed to `Hyde`. Returns
    /// the id (A full or partial hash associated with a git object) tied to that commit.
    fn git_commit(repo: &Repository, message: String, author: Option<Signature>) -> Result<Oid> {
        let sig = match author {
            Some(sig) => sig,
            None => Signature::now("Hyde", "Hyde")?,
        };
        let tree = {
            let mut index = repo.index()?;
            let oid = index.write_tree()?;
            repo.find_tree(oid)?
        };
        let parent_commit = Self::find_last_commit(repo)?;
        Ok(repo.commit(Some("HEAD"), &sig, &sig, &message, &tree, &[&parent_commit])?)
    }

    /// A code level re-implementation of `git push`.
    ///
    /// Pushes the latest commit on the `master` branch to `origin/master`.
    ///
    /// `token` is a valid Github auth token.
    // TODO: stop hardcoding refspec and make it an argument.
    fn git_push(repo: &Repository, token: &str, repo_url: &str) -> Result<()> {
        let authenticated_url =
            repo_url.replace("https://", &format!("https://x-access-token:{token}@"));
        repo.remote_set_pushurl("origin", Some(&authenticated_url))?;
        let mut remote = repo.find_remote("origin")?;
        remote.connect(git2::Direction::Push)?;
        // Push master here, to master there
        remote.push(&["refs/heads/master:refs/heads/master"], None)?;
        remote.disconnect()?;
        Ok(())
    }

    /// A code level re-implementation of `git pull`, currently only pulls the `master` branch.
    ///
    /// Under the hood, `git pull` is shorthand for `git fetch`, followed by `git merge FETCH_HEAD`,
    /// where `FETCH_HEAD` is a reference to the latest commit that has just been fetched from the remote repository.
    fn git_pull(repo: &Repository) -> Result<()> {
        // https://github.com/rust-lang/git2-rs/blob/master/examples/pull.rs
        // TODO: configure branch via environment variables
        let fetch_head = Self::git_fetch(repo)?;
        info!("Successfully fetched latest changes, merging...");
        Self::git_merge(repo, "master", fetch_head)?;
        info!("Successfully merged latest changes");
        Ok(())
    }

    /// A code level re-implementation of `git fetch`. `git fetch` will sync your local `origin/[BRANCH]` with the remote, but it won't
    /// merge those changes into `main`.
    ///
    /// This implementation fetches all branches.
    ///
    /// Returns a reference to the latest commit fetched from remote (`FETCH_HEAD`). This is done if you'd like to merge the remote changes into a local branch.
    fn git_fetch(repo: &Repository) -> Result<AnnotatedCommit<'_>> {
        let mut remote = repo.find_remote("origin")?;
        // "Always fetch all tags."
        // In Git, a `tag` is just a way to mark specific points in a repository's history. They're typically used for releases, eg `v1.0`.
        let mut fetch_options = FetchOptions::new();
        fetch_options.download_tags(git2::AutotagOption::All);
        // https://git-scm.com/book/en/v2/Git-Internals-The-Refspec
        remote.fetch(
            &["+refs/heads/*:refs/remotes/origin/*"],
            Some(&mut fetch_options),
            None,
        )?;
        drop(remote);

        let fetch_head = repo.find_reference("FETCH_HEAD")?;
        Ok(repo.reference_to_annotated_commit(&fetch_head)?)
    }

    /// A code level re-implementation of `git merge`. It accepts a [`git2::AnnotatedCommit`]. The interface
    /// is specifically written as the second half of `git pull`, so it would probably need to be modified to support
    /// more than that.
    fn git_merge(
        repo: &Repository,
        remote_branch: &str,
        fetch_commit: AnnotatedCommit<'_>,
    ) -> Result<()> {
        // First perform a merge analysis, this is done so that we know whether or not to fast forward
        let analysis = repo.merge_analysis(&[&fetch_commit])?;

        // Then select the appropriate merge, either a fast forward or a normal merge
        if analysis.0.is_fast_forward() {
            debug!("Performing fast forward merge");
            let refname = format!("refs/heads/{}", remote_branch);
            // This code will return early with an error if pulling into an empty repository.
            // That *should* never happen, so that handling was omitted, but if it's needed,
            // an example can be found at:
            // https://github.com/rust-lang/git2-rs/blob/master/examples/pull.rs#L160
            let mut reference = repo.find_reference(&refname)?;
            Self::fast_forward(repo, &mut reference, &fetch_commit)?;
        } else if analysis.0.is_normal() {
            debug!("Performing normal merge");
            let head_commit = repo.reference_to_annotated_commit(&repo.head()?)?;
            Self::normal_merge(repo, &fetch_commit, &head_commit)?;
        } else {
            debug!("No work needed to merge");
        }
        Ok(())
    }

    /// This is a helper function called by [`Self::git_merge`], you probably don't want to call this
    /// directly.
    ///
    /// Merge the the `source` reference commit into on top of the reference `destination` commit.
    /// This is considered a "normal merge", as opposed to a fast forward merge. See [`Self::fast_forward`]
    /// for more info.
    fn normal_merge(
        repo: &Repository,
        source: &AnnotatedCommit,
        destination: &AnnotatedCommit,
    ) -> Result<()> {
        let source_tree = repo.find_commit(source.id())?.tree()?;
        let destination_tree = repo.find_commit(destination.id())?.tree()?;
        // The ancestor is the most recent commit that the source and destination share.
        let ancestor = repo
            .find_commit(repo.merge_base(source.id(), destination.id())?)?
            .tree()?;
        // A git index (or staging area) is where changes are written before they're committed.
        let mut idx = repo.merge_trees(&ancestor, &source_tree, &destination_tree, None)?;
        if idx.has_conflicts() {
            bail!("Unable to merge changes from {:?} into {:?} because there are merge conflicts and method is currently implemented to handle merge conflicts.", source.refname().unwrap(), destination.refname().unwrap());
        }
        // Write the changes to disk, then create and attach a merge commit to that tree then update the working tree to the latest commit.
        let result_tree = repo.find_tree(idx.write_tree()?)?;
        let _merge_commit = {
            let msg = format!("Merge: {} into {}", source.id(), destination.id());
            let sig = repo.signature()?;
            let destination_commit_parent = repo.find_commit(destination.id())?;
            let source_commit_parent = repo.find_commit(source.id())?;
            repo.commit(
                Some("HEAD"),
                &sig,
                &sig,
                &msg,
                &result_tree,
                &[&destination_commit_parent, &source_commit_parent],
            )?
        };
        // Now update the working tree
        repo.checkout_head(None)?;

        Ok(())
    }

    /// This is a helper function used by [`Self::git_merge`], you probably don't want to call it
    /// directly.
    ///
    /// In some cases, a merge can be simplified by just moving the `HEAD` pointer forwards if the new
    /// commits are direct ancestors of the old `HEAD`.
    fn fast_forward(
        repo: &Repository,
        local_branch: &mut git2::Reference,
        remote_commit: &AnnotatedCommit,
    ) -> Result<()> {
        let lb_name = local_branch
            .name()
            .wrap_err("Local branch name isn't valid UTF-8")?
            .to_string();
        let msg = format!(
            "Fast forwarding: Setting {lb_name} to id: {}",
            remote_commit.id()
        );
        debug!("{msg}");
        local_branch.set_target(remote_commit.id(), &msg)?;
        repo.set_head(&lb_name)?;
        repo.checkout_head(Some(git2::build::CheckoutBuilder::default().force()))?;
        Ok(())
    }

    /// Returns the latest commit from `HEAD`.
    ///
    /// <https://zsiciarz.github.io/24daysofrust/book/vol2/day16.html>
    fn find_last_commit(repo: &Repository) -> Result<git2::Commit, git2::Error> {
        let obj = repo.head()?.resolve()?.peel(git2::ObjectType::Commit)?;
        obj.into_commit()
            .map_err(|_| git2::Error::from_str("Couldn't find commit"))
    }
}

impl RepoFileSystem for Interface {
    fn get_file<P: AsRef<Path> + Copy>(path: P) -> Result<Option<Vec<u8>>> {
        let mut path_to_file: PathBuf = PathBuf::from("./repo");
        path_to_file.push(path);
        if !path_to_file.exists() {
            return Ok(None);
        }

        let mut file = fs::File::open(path_to_file)?;
        let mut o: Vec<u8> = Vec::new();
        file.read_to_end(&mut o)?;
        Ok(Some(o))
    }

    fn put_file<P: AsRef<Path> + Copy>(path: P, contents: &[u8]) -> Result<()> {
        let mut path_to_file: PathBuf = PathBuf::from("./repo");
        path_to_file.push(path);
        // wipe the file
        let mut file = fs::File::create(path_to_file).wrap_err_with(|| {
            format!(
                "Failed to wipe requested file for rewrite: {:?}",
                path.as_ref()
            )
        })?;
        // write the new contents in
        file.write_all(contents).wrap_err_with(|| {
            format!(
                "Failed to write new contents into file: {:?}",
                path.as_ref()
            )
        })?;
        Ok(())
    }

    fn delete_file<P: AsRef<Path> + Copy>(path: P) -> Result<()> {
        let mut path_to_file: PathBuf = PathBuf::new();
        path_to_file.push(path);
        fs::remove_file(&path_to_file).wrap_err_with(|| {
            format!("Failed to remove document the document at {path_to_file:?}")
        })?;
        Ok(())
    }

    fn get_file_tree<P: AsRef<Path> + Copy>(path: P) -> Result<INode> {
        fn recurse_tree(dir: &Path, node: &mut INode) -> Result<()> {
            for entry in fs::read_dir(dir)? {
                let entry = entry?;
                let path = entry.path();
                let entry_name = entry.file_name().to_string_lossy().to_string();
                // path is a directory, recurse over children
                if path.is_dir() {
                    let mut inner_node = INode {
                        name: entry_name,
                        children: Vec::new(),
                    };
                    recurse_tree(&path, &mut inner_node)?;
                    node.children.push(inner_node);
                } else {
                    // path is a file, add to children
                    node.children.push(INode {
                        name: entry_name,
                        children: Vec::new(),
                    });
                }
            }
            // Sort entries alphabetically
            node.children.sort_by_cached_key(|e| e.name.clone());
            Ok(())
        }

        let mut root_node = INode {
            name: path
                .as_ref()
                .file_name()
                .unwrap()
                .to_string_lossy()
                .to_string(),
            children: Vec::new(),
        };
        let mut trunk_path = PathBuf::from("./repo");
        trunk_path.push(path.as_ref());
        recurse_tree(&trunk_path, &mut root_node)?;
        Ok(root_node)
    }
}

/// An abstraction over the filesystem for the git repository. Does not implement the version
/// control side of things
trait RepoFileSystem {
    /// Read the file at the provided location, relative to the root of the repo
    fn get_file<P: AsRef<Path> + Copy>(path: P) -> Result<Option<Vec<u8>>>;

    /// Create a file at the provided location, or overwrite it if it exists, relative to
    /// the root of the repo
    fn put_file<P: AsRef<Path> + Copy>(path: P, contents: &[u8]) -> Result<()>;

    /// Delete the file at the provided location
    fn delete_file<P: AsRef<Path> + Copy>(path: P) -> Result<()>;

    /// Read the directory at the provided location and create a representation of that dir's
    /// filesystem tree.
    fn get_file_tree<P: AsRef<Path> + Copy>(path: P) -> Result<INode>;
}

// TODO: Split git code out into a new (hopefully git backend agnostic) trait so that the impl block
// isn't so massive
// trait Git {}

// TODO: unit tests for get_inode_path and that sort of thing<|MERGE_RESOLUTION|>--- conflicted
+++ resolved
@@ -3,15 +3,16 @@
 use color_eyre::eyre::{bail, ContextCompat};
 use color_eyre::{eyre::Context, Result};
 use fs_err as fs;
-use git2::{AnnotatedCommit, FetchOptions, Oid, Repository, Signature, Status};
+use git2::{AnnotatedCommit, FetchOptions, IndexAddOption, Oid, Repository, Signature, Status};
 use serde::{Deserialize, Serialize};
+use std::fmt::Debug;
 use std::io::{Read, Write};
 use std::path::Path;
 use std::{
     path::PathBuf,
     sync::{Arc, Mutex},
 };
-use tracing::{debug, info, warn};
+use tracing::{debug, error, info, warn};
 
 #[derive(Clone)]
 pub struct Interface {
@@ -40,25 +41,10 @@
     /// # Errors
     /// This function will return an error if any of the git initialization steps fail, or if
     /// the required environment variables are not set.
-<<<<<<< HEAD
-    pub fn new() -> Result<Self> {
-        let repo = Self::load_repository("repo")?;
-        let mut doc_path = PathBuf::from(".");
-        doc_path.push(env::var("DOC_PATH").unwrap_or_else(|_| {
-            warn!("The `DOC_PATH` environment variable was not set, defaulting to `docs/`");
-            "docs".to_string()
-        }));
-        let mut asset_path = PathBuf::from(".");
-        asset_path.push(env::var("ASSET_PATH").unwrap_or_else(|_| {
-            warn!("The `ASSET_PATH` environment variable was not set, defaulting to `assets/`");
-            "assets".to_string()
-        }));
-=======
-    pub fn new(repo_url: String, repo_path: String, docs_path: String) -> Result<Self> {
-        let mut doc_path = PathBuf::from(&repo_path);
-        doc_path.push(docs_path);
+    pub fn new(repo_url: String, repo_path: String, docs_path: String, assets_path: String) -> Result<Self> {
+        let doc_path = PathBuf::from(docs_path);
+        let asset_path = PathBuf::from(assets_path);
         let repo = Self::load_repository(&repo_url, &repo_path)?;
->>>>>>> 11dfcc27
         Ok(Self {
             repo: Arc::new(Mutex::new(repo)),
             doc_path,
@@ -123,6 +109,13 @@
     /// and populate it with the value of `new_doc`.`message` will be included in the commit
     /// message, and `token` is a valid github auth token.
     ///
+    /// # Arguments
+    /// - `repo_url` - the URL of the remote for the wiki repository
+    /// - `path` - the path of the document to put relative to the documents folder
+    /// - `new_doc` - contents of the new document
+    /// - `message` - textual context associated with the message
+    /// - `token` - github authentication token
+    /// 
     /// # Panics
     /// This function will panic if it's called when the repo mutex is already held by the current
     /// thread.
@@ -146,24 +139,13 @@
         // TODO: refactoring hopefully means that all paths can just assume that it's relative to
         // the root of the repo
         let repo = self.repo.lock().unwrap();
-        let mut path_to_doc: PathBuf = PathBuf::from(".");
-        path_to_doc.push(&self.doc_path);
-        path_to_doc.push(path);
-        Self::put_file(&self.doc_path, new_doc.as_bytes())?;
+        let mut path_to_doc: PathBuf = PathBuf::from(&self.doc_path);
+        path_to_doc.push(path.as_ref());
+        Self::put_file(&path_to_doc, new_doc.as_bytes())?;
         let msg = format!("[Hyde]: {message}");
-<<<<<<< HEAD
-        // Relative to the root of the repo, not the current dir, so typically `./docs` instead of
-        // `./repo/docs`
-        let mut relative_path = PathBuf::from(
-            env::var("DOC_PATH").wrap_err("The `DOC_PATH` environment variable was not set")?,
-        );
-=======
-        // Relative to the root of the repo, not the current dir, so typically `./docs` instead of `./repo/docs`
-        let mut relative_path = PathBuf::from(&repo_url);
->>>>>>> 11dfcc27
-        // Standard practice is to stage commits by adding them to an index.
-        relative_path.push(path);
-        Self::git_add(&repo, relative_path)?;
+        // Self::git_add(&repo, ".")?;
+        Self::git_add(&repo, ".")?;
+        // Self::git_add(&repo, &path_to_doc)?;
         let commit_id = Self::git_commit(&repo, msg, None)?;
         debug!("New commit made with ID: {:?}", commit_id);
         Self::git_push(&repo, token, repo_url)?;
@@ -268,10 +250,11 @@
     }
 
     /// A code level re-implementation of `git add`.
-    #[tracing::instrument(skip(repo))]
+    #[tracing::instrument(skip(repo), err)]
     fn git_add<P: AsRef<Path> + std::fmt::Debug>(repo: &Repository, path: P) -> Result<()> {
         let mut index = repo.index()?;
         let callback = &mut |path: &Path, _matched_spec: &[u8]| -> i32 {
+            debug!("Processing file: {path:?}");
             let status = repo.status_file(path).unwrap();
             let actions = vec![
                 (Status::WT_DELETED, "deleted"),
@@ -288,6 +271,9 @@
             0
         };
 
+        info!("Adding everything to the index");
+        index.add_all(["*"], IndexAddOption::DEFAULT, Some(callback))?;
+        info!("Updating the index for {path:?}");
         index.update_all([path.as_ref()], Some(callback))?;
         index.write()?;
         Ok(())
@@ -492,7 +478,8 @@
         Ok(Some(o))
     }
 
-    fn put_file<P: AsRef<Path> + Copy>(path: P, contents: &[u8]) -> Result<()> {
+    #[tracing::instrument(skip(contents))]
+    fn put_file<P: AsRef<Path> + Copy + Debug>(path: P, contents: &[u8]) -> Result<()> {
         let mut path_to_file: PathBuf = PathBuf::from("./repo");
         path_to_file.push(path);
         // wipe the file
@@ -513,10 +500,10 @@
     }
 
     fn delete_file<P: AsRef<Path> + Copy>(path: P) -> Result<()> {
-        let mut path_to_file: PathBuf = PathBuf::new();
+        let mut path_to_file: PathBuf = PathBuf::from("./repo");
         path_to_file.push(path);
         fs::remove_file(&path_to_file).wrap_err_with(|| {
-            format!("Failed to remove document the document at {path_to_file:?}")
+            format!("Failed to remove the document at {path_to_file:?}")
         })?;
         Ok(())
     }
@@ -568,18 +555,18 @@
 /// control side of things
 trait RepoFileSystem {
     /// Read the file at the provided location, relative to the root of the repo
-    fn get_file<P: AsRef<Path> + Copy>(path: P) -> Result<Option<Vec<u8>>>;
+    fn get_file<P: AsRef<Path> + Copy + Debug>(path: P) -> Result<Option<Vec<u8>>>;
 
     /// Create a file at the provided location, or overwrite it if it exists, relative to
     /// the root of the repo
-    fn put_file<P: AsRef<Path> + Copy>(path: P, contents: &[u8]) -> Result<()>;
-
-    /// Delete the file at the provided location
-    fn delete_file<P: AsRef<Path> + Copy>(path: P) -> Result<()>;
+    fn put_file<P: AsRef<Path> + Copy + Debug>(path: P, contents: &[u8]) -> Result<()>;
+
+    /// Delete the file at the provided location, relative to the root of the repo
+    fn delete_file<P: AsRef<Path> + Copy + Debug>(path: P) -> Result<()>;
 
     /// Read the directory at the provided location and create a representation of that dir's
     /// filesystem tree.
-    fn get_file_tree<P: AsRef<Path> + Copy>(path: P) -> Result<INode>;
+    fn get_file_tree<P: AsRef<Path> + Copy + Debug>(path: P) -> Result<INode>;
 }
 
 // TODO: Split git code out into a new (hopefully git backend agnostic) trait so that the impl block
