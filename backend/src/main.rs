#![warn(clippy::all, clippy::nursery, clippy::cargo)]
// While it would be ideal if this wasn't an issue, we don't have the dev team to do this
#![allow(clippy::multiple_crate_versions)]
// A lot of database methods have been preemptively implemented
#[allow(dead_code)]
mod db;
mod gh;
pub mod git;
mod handlers_prelude;
pub mod perms;

use axum::{
    extract::MatchedPath,
    http::{HeaderValue, Request},
    response::Response,
    Router,
};
use clap::{
    builder::{PossibleValuesParser, TypedValueParser},
    Parser,
};
use color_eyre::eyre::Context;
use color_eyre::Result;
use db::Database;
use gh::GithubAccessToken;
use handlers_prelude::*;
#[cfg(target_family = "unix")]
use tracing::error;
use tracing::{debug, info, info_span, warn};
// use tracing_subscriber::filter::LevelFilter;
use oauth2::{basic::BasicClient, AuthUrl, ClientId, ClientSecret, TokenUrl};
use reqwest::{
    header::{ACCEPT, ALLOW, CONTENT_TYPE},
    Client, Method,
};
use std::env::{self, current_exe};
use std::time::Duration;
#[cfg(target_family = "unix")]
use tokio::signal::unix::{signal, SignalKind};
use tracing::{Level, Span};
use tracing_subscriber::fmt::format::FmtSpan;

use tokio::task;
use tower_http::cors::CorsLayer;
use tower_http::trace::TraceLayer;
use tower_http::{normalize_path::NormalizePathLayer, services::ServeDir};

/// Global app state passed to handlers by axum
#[derive(Clone)]
struct AppState {
    git: git::Interface,
    oauth: BasicClient,
    reqwest_client: Client,
    gh_credentials: GithubAccessToken,
    db: Database,
}

#[derive(Parser)]
struct Args {
    #[arg(short, long, help = "The port the application listens on.", default_value_t = String::from("8080"))]
    port: String,
    #[arg(
        short = 'v',
        long = "verbosity",
        default_value_t = Level::INFO,
        help = "The logging level for the server.",
        value_parser = PossibleValuesParser::new(["TRACE", "DEBUG", "INFO", "WARN", "ERROR", "OFF"])
            .map(|s| s.to_lowercase().parse::<Level>().unwrap())
    )]
    logging_level: Level,
    #[arg(
        short,
        long,
        help = "A list of config options as key value pairs supplied by passing this flag multiple times or providing a comma delimited list. \
        This will set supplied config options as environment variables.",
        value_parser = parse_key_val,
        value_delimiter = ','
    )]
    cfg: Vec<(String, String)>,
}

#[tokio::main]
async fn main() -> Result<()> {
    color_eyre::install()?;
    // Parse command line arguments
    let cli_args = Args::parse();
    // Read environment variables from dotenv file
    let dotenv_path = "hyde-data/.env";
    // Load in any config settings passed by cli
    for (key, value) in &cli_args.cfg {
        env::set_var(key, value);
    }
    // Initialize logging
    tracing_subscriber::fmt()
        .with_max_level(cli_args.logging_level)
        .with_span_events(FmtSpan::CLOSE)
        .init();
    debug!("Initialized logging");

    dotenvy::from_path(dotenv_path).unwrap_or_else(|_| {
        warn!("Failed to read dotenv file located at {dotenv_path}, please ensure all config values are manually set");
    });

    if cfg!(debug_assertions) {
        info!(
            "Server running in development mode, version v{}",
            env!("CARGO_PKG_VERSION")
        );
    } else {
        info!(
            "Server running in release mode, version v{}",
            env!("CARGO_PKG_VERSION")
        );
    }

    // Initialize app state
    let state: AppState = init_state()
        .await
        .wrap_err("Failed to initialize app state")?;
    debug!("Initialized app state");
    // https://github.com/r-Techsupport/hyde/issues/27
    // In docker, because the process is running with a PID of 1,
    // we need to implement our own SIGINT/TERM handlers
    #[cfg(target_family = "unix")]
    {
        debug!("Unix environment detected, starting custom interrupt handler");
        for sig in [SignalKind::interrupt(), SignalKind::terminate()] {
            task::spawn(async move {
                let mut listener = signal(sig).expect("Failed to initialize a signal handler");
                listener.recv().await;
                // At this point we've received SIGINT/SIGKILL and we can shut down
                error!("SIGINT or SIGTERM received, terminating.");
                std::process::exit(0);
            });
        }
    }

    start_server(state, cli_args).await?;
    Ok(())
}

/// Initialize an instance of [`AppState`]
#[tracing::instrument]
async fn init_state() -> Result<AppState> {
    let git = task::spawn(async { git::Interface::new() });
    let oauth = {
        let client_id = env::var("OAUTH_CLIENT_ID").unwrap_or_else(|_| {
            warn!("The `OAUTH_CLIENT_ID` environment variable is not set, oauth functionality will be broken");
            String::new()
        });
        let client_secret = env::var("OAUTH_SECRET").unwrap_or_else(|_| {
            warn!("The `OAUTH_SECRET` environment variable is not set, oauth functionality will be broken");
            String::new()
        });
        // The oauth constructor does some url parsing on startup so these need valid urls
        let auth_url = env::var("OAUTH_URL").unwrap_or_else(|_| {
            warn!("The `OAUTH_URL` environment variable is not set, oauth functionality will be broken");
            String::from("https://example.com/")
        });
        let token_url = env::var("OAUTH_TOKEN_URL").unwrap_or_else(|_| {
            warn!("The `OAUTH_TOKEN_URL` environment variable is not set, oauth functionality will be broken");
            String::from("https://example.com/")
        });
        BasicClient::new(
            ClientId::new(client_id),
            Some(ClientSecret::new(client_secret)),
            AuthUrl::new(auth_url)?,
            Some(TokenUrl::new(token_url)?),
        )
    };
    let reqwest_client = Client::new();
    Ok(AppState {
        git: git.await??,
        oauth,
        reqwest_client,
        gh_credentials: GithubAccessToken::new(),
        db: Database::new().await?,
    })
}

/// Parse a single key-value pair for clap list parsing
///
/// https://github.com/clap-rs/clap_derive/blob/master/examples/keyvalue.rs
fn parse_key_val(s: &str) -> Result<(String, String), String> {
    let pos = s
        .find('=')
        .ok_or_else(|| format!("invalid KEY=value: no `=` found in `{}`", s))?;
    Ok((s[..pos].to_string(), s[pos + 1..].to_string()))
}

async fn start_server(state: AppState, cli_args: Args) -> Result<()> {
    // files are served relative to the location of the executable, not where the
    // executable was run from
    let mut frontend_dir = current_exe()?;
    // current_exe returns the path of the file, we need the dir the file is in
    frontend_dir.pop();
    frontend_dir.push("web");
    let asset_path = env::var("ASSET_PATH")
        .wrap_err("The `ASSET_PATH` environment variable was not set in the env")?;

    // Initialize the handler and router
    let api_routes = Router::new()
        .merge(create_oauth_route().await)
        .merge(create_user_route().await)
        .merge(create_group_route().await)
        .merge(create_logout_route().await)
        .merge(create_reclone_route().await)
        .merge(create_github_route().await)
        .merge(create_doc_route().await)
        .merge(create_tree_route().await);

    let app = Router::new()
<<<<<<< HEAD
        .route("/api/hello", get(|| async { "Hello world" }))
        .route("/api/logout", get(get_logout_handler))
        .route("/api/reclone", post(post_reclone_handler))
        .route("/api/hooks/github", post(github_hook_handler))
        .route("/api/doc", get(get_doc_handler))
        .route("/api/doc", put(put_doc_handler))
        .route("/api/doc", delete(delete_doc_handler))
        .route("/api/tree/doc", get(get_doc_tree_handler))
        .route("/api/tree/asset", get(get_asset_tree_handler))
        .route("/api/asset/:path1/:path2", get(get_asset_handler))
        .route("/api/oauth", get(get_oauth2_handler))
        .route("/api/oauth/url", get(get_oauth2_url))
        .route("/api/users", get(get_users_handler))
        .route(
            "/api/users/groups/:user_id",
            post(post_user_membership_handler),
        )
        .route(
            "/api/users/groups/:user_id",
            delete(delete_user_membership_handler),
        )
        .route("/api/users/:user_id", delete(delete_user_handler))
        .route("/api/users/me", get(get_current_user_handler))
        .route("/api/users/me", delete(delete_current_user))
        .route("/api/groups", get(get_groups_handler))
        .route("/api/groups", post(post_group_handler))
        .route(
            "/api/groups/:group_id/permissions",
            put(put_group_permissions_handler),
        )
        .route("/api/groups/:group_id", delete(delete_group_handler))
=======
        .nest("/api", api_routes)
>>>>>>> 9f53882f
        .layer(if cfg!(debug_assertions) {
            CorsLayer::new()
                // If this isn't set, cookies won't be sent across ports
                .allow_credentials(true)
                .allow_origin("http://localhost:5173".parse::<HeaderValue>()?)
                .allow_methods([Method::GET, Method::POST, Method::PUT, Method::DELETE])
                .allow_headers([ALLOW, ACCEPT, CONTENT_TYPE])
        } else {
            CorsLayer::new()
                .allow_methods([Method::GET, Method::POST, Method::PUT, Method::DELETE])
                .allow_headers([ALLOW, ACCEPT, CONTENT_TYPE])
        })
        .with_state(state)
        // Serve the assets folder from the repo
        .nest_service(
            &format!("/{asset_path}"),
            ServeDir::new(format!("repo/{asset_path}")),
        )
        // Serve the frontend files
        .nest_service(
            "/",
            ServeDir::new(frontend_dir)
                .precompressed_br()
                .precompressed_gzip(),
        )
        // Enable support for routes that have or don't have a trailing slash
        .layer(NormalizePathLayer::trim_trailing_slash())
        // https://github.com/tokio-rs/axum/blob/main/examples/tracing-aka-logging/src/main.rs
        .layer(
            TraceLayer::new_for_http()
                .make_span_with(|request: &Request<_>| {
                    // Log the matched route's path (with placeholders not filled in).
                    // Use request.uri() or OriginalUri if you want the real path.
                    let matched_path = request
                        .extensions()
                        .get::<MatchedPath>()
                        .map(MatchedPath::as_str);
                    info_span!(
                        "http_request",
                        method = ?request.method(),
                        path=matched_path,
                        some_other_field = tracing::field::Empty,
                    )
                })
                .on_request(|_request: &Request<_>, _span: &Span| {
                    // You can use `_span.record("some_other_field", value)` in one of these
                    // closures to attach a value to the initially empty field in the info_span
                    // created above.
                })
                .on_response(|_response: &Response, _latency: Duration, _span: &Span| {
                    // I don't know if this is strictly needed, should be tested
                    // Commented out because it was creating duplicate logs for endpoints
                    // let _span = span.clone().entered();
                    // let latency_ms = format!("{}ms", latency.as_millis());
                    // info!(latency=%latency_ms, status=%response.status());
                }),
        );

    // `localhost` works on macos, but 0.0.0.0 breaks it, but 0.0.0.0 works everywhere but macos and in production
    // TODO: figure it out
    let address = if cfg!(debug_assertions) {
        format!("localhost:{}", cli_args.port)
    } else {
        format!("0.0.0.0:{}", cli_args.port)
    };
    let listener = tokio::net::TcpListener::bind(&address).await?;
    info!("Application starting, listening at {:?}", address);
    axum::serve(listener, app).await?;
    unreachable!();
}<|MERGE_RESOLUTION|>--- conflicted
+++ resolved
@@ -206,45 +206,10 @@
         .merge(create_logout_route().await)
         .merge(create_reclone_route().await)
         .merge(create_github_route().await)
-        .merge(create_doc_route().await)
         .merge(create_tree_route().await);
 
     let app = Router::new()
-<<<<<<< HEAD
-        .route("/api/hello", get(|| async { "Hello world" }))
-        .route("/api/logout", get(get_logout_handler))
-        .route("/api/reclone", post(post_reclone_handler))
-        .route("/api/hooks/github", post(github_hook_handler))
-        .route("/api/doc", get(get_doc_handler))
-        .route("/api/doc", put(put_doc_handler))
-        .route("/api/doc", delete(delete_doc_handler))
-        .route("/api/tree/doc", get(get_doc_tree_handler))
-        .route("/api/tree/asset", get(get_asset_tree_handler))
-        .route("/api/asset/:path1/:path2", get(get_asset_handler))
-        .route("/api/oauth", get(get_oauth2_handler))
-        .route("/api/oauth/url", get(get_oauth2_url))
-        .route("/api/users", get(get_users_handler))
-        .route(
-            "/api/users/groups/:user_id",
-            post(post_user_membership_handler),
-        )
-        .route(
-            "/api/users/groups/:user_id",
-            delete(delete_user_membership_handler),
-        )
-        .route("/api/users/:user_id", delete(delete_user_handler))
-        .route("/api/users/me", get(get_current_user_handler))
-        .route("/api/users/me", delete(delete_current_user))
-        .route("/api/groups", get(get_groups_handler))
-        .route("/api/groups", post(post_group_handler))
-        .route(
-            "/api/groups/:group_id/permissions",
-            put(put_group_permissions_handler),
-        )
-        .route("/api/groups/:group_id", delete(delete_group_handler))
-=======
         .nest("/api", api_routes)
->>>>>>> 9f53882f
         .layer(if cfg!(debug_assertions) {
             CorsLayer::new()
                 // If this isn't set, cookies won't be sent across ports
