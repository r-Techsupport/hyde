--- conflicted
+++ resolved
@@ -25,12 +25,6 @@
 use db::Database;
 use gh::GithubAccessToken;
 use handlers_prelude::*;
-<<<<<<< HEAD
-//#[cfg(target_family = "unix")]
-use tracing::{ debug, info, info_span, warn, error };
-// use tracing_subscriber::filter::LevelFilter;
-=======
->>>>>>> b007c4ba
 use oauth2::{basic::BasicClient, AuthUrl, ClientId, ClientSecret, TokenUrl};
 use reqwest::{
     header::{ACCEPT, ALLOW, CONTENT_TYPE},
@@ -184,13 +178,8 @@
         .merge(create_logout_route().await)
         .merge(create_reclone_route().await)
         .merge(create_github_route().await)
-<<<<<<< HEAD
-        .merge(create_doc_route().await)
         .merge(create_tree_route().await)
         .merge(github_routes().await);
-=======
-        .merge(create_tree_route().await);
->>>>>>> b007c4ba
 
     let app = Router::new()
         .nest("/api", api_routes)
