--- conflicted
+++ resolved
@@ -17,17 +17,7 @@
 		"@eslint/eslintrc": "^3.3.1",
 		"@eslint/js": "^9.25.1",
 		"@sveltejs/adapter-static": "^3.0.8",
-<<<<<<< HEAD
-		"@sveltejs/kit": "^2.20.7",
-		"@sveltejs/vite-plugin-svelte": "^5.0.3",
-		"@types/eslint": "^9.6.1",
-		"@typescript-eslint/eslint-plugin": "^8.26.1",
-		"@typescript-eslint/parser": "^8.30.1",
-		"eslint": "^9.23.0",
-		"eslint-config-prettier": "^10.1.1",
 		"eslint-plugin-svelte": "^3.8.1",
-		"globals": "^16.0.0",
-=======
 		"@sveltejs/vite-plugin-svelte": "^5.0.3",
 		"@sveltejs/kit": "^2.21.0",
 		"@types/eslint": "^9.6.1",
@@ -35,9 +25,7 @@
 		"@typescript-eslint/parser": "^8.32.0",
 		"eslint": "^9.26.0",
 		"eslint-config-prettier": "^10.1.5",
-		"eslint-plugin-svelte": "^2.46.0",
 		"globals": "^16.1.0",
->>>>>>> 21594633
 		"jsdom": "^26.1.0",
 		"prettier": "^3.5.3",
 		"prettier-plugin-svelte": "^3.2.7",
@@ -48,14 +36,9 @@
 		"svelte-check": "^4.1.5",
 		"tslib": "^2.8.0",
 		"typescript": "^5.8.3",
-<<<<<<< HEAD
 		"typescript-eslint": "^8.32.1",
-		"vite": "^6.2.6",
-		"vitest": "^3.1.1"
-=======
 		"vite": "^6.3.5",
 		"vitest": "^3.1.2"
->>>>>>> 21594633
 	},
 	"type": "module",
 	"dependencies": {
