--- conflicted
+++ resolved
@@ -33,13 +33,8 @@
 		"stylelint": "^16.10.0",
 		"stylelint-config-html": "^1.1.0",
 		"stylelint-config-standard": "^36.0.1",
-<<<<<<< HEAD
 		"svelte": "^5.0.0",
 		"svelte-check": "^4.0.5",
-=======
-		"svelte": "^4.2.19",
-		"svelte-check": "^4.1.0",
->>>>>>> ceb439de
 		"tslib": "^2.8.0",
 		"typescript": "^5.6.3",
 		"vite": "^5.4.11",
