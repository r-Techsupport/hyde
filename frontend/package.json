{
	"name": "hyde-frontend",
	"version": "2.1.1",
	"private": true,
	"scripts": {
		"dev": "vite dev",
		"build": "vite build",
		"preview": "vite preview",
		"check": "svelte-kit sync && svelte-check --tsconfig ./tsconfig.json",
		"check:watch": "svelte-kit sync && svelte-check --tsconfig ./tsconfig.json --watch",
		"lint": "prettier --check . && eslint . && stylelint **/*.svelte",
		"format": "prettier --write . && stylelint --fix **/*.svelte",
		"test": "vitest run",
		"test:watch": "vitest watch"
	},
	"devDependencies": {
		"@eslint/eslintrc": "^3.1.0",
		"@eslint/js": "^9.20.0",
		"@sveltejs/adapter-static": "^3.0.8",
<<<<<<< HEAD
		"@sveltejs/vite-plugin-svelte": "^5.0.3",
		"@sveltejs/kit": "^2.17.0",
=======
		"@sveltejs/kit": "^2.17.2",
		"@sveltejs/vite-plugin-svelte": "^5.0.0",
>>>>>>> 568ffa94
		"@types/eslint": "^9.6.1",
		"@typescript-eslint/eslint-plugin": "^8.23.0",
		"@typescript-eslint/parser": "^8.24.1",
		"eslint": "^9.20.1",
		"eslint-config-prettier": "^10.0.1",
		"eslint-plugin-svelte": "^2.46.0",
		"globals": "^15.11.0",
		"jsdom": "^26.0.0",
		"prettier": "^3.5.0",
		"prettier-plugin-svelte": "^3.2.7",
		"stylelint": "^16.14.1",
		"stylelint-config-html": "^1.1.0",
		"stylelint-config-standard": "^37.0.0",
<<<<<<< HEAD
		"svelte": "^5.19.6",
		"svelte-check": "^4.1.4",
=======
		"svelte": "^5.20.2",
		"svelte-check": "^4.0.5",
>>>>>>> 568ffa94
		"tslib": "^2.8.0",
		"typescript": "^5.6.3",
		"vite": "^6.1.0",
		"vitest": "^3.0.5"
	},
	"type": "module",
	"dependencies": {
		"dompurify": "^3.2.4",
		"marked": "^15.0.6",
		"marked-base-url": "^1.1.5"
	}
}<|MERGE_RESOLUTION|>--- conflicted
+++ resolved
@@ -17,13 +17,8 @@
 		"@eslint/eslintrc": "^3.1.0",
 		"@eslint/js": "^9.20.0",
 		"@sveltejs/adapter-static": "^3.0.8",
-<<<<<<< HEAD
 		"@sveltejs/vite-plugin-svelte": "^5.0.3",
-		"@sveltejs/kit": "^2.17.0",
-=======
 		"@sveltejs/kit": "^2.17.2",
-		"@sveltejs/vite-plugin-svelte": "^5.0.0",
->>>>>>> 568ffa94
 		"@types/eslint": "^9.6.1",
 		"@typescript-eslint/eslint-plugin": "^8.23.0",
 		"@typescript-eslint/parser": "^8.24.1",
@@ -37,13 +32,8 @@
 		"stylelint": "^16.14.1",
 		"stylelint-config-html": "^1.1.0",
 		"stylelint-config-standard": "^37.0.0",
-<<<<<<< HEAD
-		"svelte": "^5.19.6",
 		"svelte-check": "^4.1.4",
-=======
 		"svelte": "^5.20.2",
-		"svelte-check": "^4.0.5",
->>>>>>> 568ffa94
 		"tslib": "^2.8.0",
 		"typescript": "^5.6.3",
 		"vite": "^6.1.0",
