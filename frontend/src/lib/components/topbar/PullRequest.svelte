<!-- PullRequest.svelte -->
<script lang="ts">
	import { onMount } from 'svelte';
	import { ToastType, addToast } from '$lib/toast';
	import { apiAddress, branchName, currentFile, me, baseBranch } from '$lib/main';
	import type { Issue } from '$lib/types';
	import LoadingIcon from '../elements/LoadingIcon.svelte';

	let showModal = false;
	let prCommit = '';
	let isExpanded: { [key: number]: boolean } = {};
	let showLoadingIcon: boolean;
	let selectedPullRequest: number | null = null;
	let prAuthor = '';
	let openIssues: Issue[] = [];
	let selectedIssues: Issue[] = [];
	let openPullRequests: Issue[] = [];

	function openModal() {
		showModal = true;
		checkOpenPullRequests();
		document.addEventListener('keydown', handleEscape);
	}

	function closeModal() {
		selectedIssues = [];
		prCommit = '';
		showModal = false;
		selectedPullRequest = null;
		showLoadingIcon = false;

		document.removeEventListener('keydown', handleEscape);
	}

	function toggleExpand(issueId: number) {
		isExpanded[issueId] = !isExpanded[issueId];
	}

	function handleEscape(event: KeyboardEvent) {
		if (event.key === 'Escape') {
			closeModal();
		}
	}

	function toggleSelection(issue: Issue): void {
		const idx = selectedIssues.findIndex((i) => i.id === issue.id);
		if (idx !== -1) {
			selectedIssues = selectedIssues.filter((i) => i.id !== issue.id);
		} else {
			selectedIssues = [...selectedIssues, issue];
		}
	}

	onMount(() => {
		getOpenIssues();
	});

	async function getOpenIssues(): Promise<void> {
		const state = 'open';
		const labels = '';
		const url = `${apiAddress}/api/issues/${state}${labels ? `?labels=${labels}` : ''}`;

		// Fetch the data from the API
		const response = await fetch(url, {
			method: 'GET',
			credentials: 'include'
		});

		// Check if the response is successful (status code 2xx)
		if (!response.ok) {
			const errorMessage = `Failed to fetch open issues. (Code ${response.status}: "${response.statusText}")`;
			addToast({
				message: errorMessage,
				type: ToastType.Error,
				dismissible: true
			});
			return;
		}

		// Parse the response as JSON
		const responseData = await response.json();

		// Validate the response structure
		if (responseData.status === 'success' && Array.isArray(responseData.data?.issues)) {
			const issuesOnly = responseData.data.issues.filter((issue: Issue) => !issue.pull_request);
			const pullRequestsOnly = responseData.data.issues.filter(
				(issue: Issue) => issue.pull_request
			);
<<<<<<< HEAD
			openIssues.set(issuesOnly);
			openPullRequests.set(pullRequestsOnly);
=======
			openIssues = issuesOnly;
			openPullRequests = pullRequestsOnly;
>>>>>>> c9462d2e
		} else {
			// Handle unexpected response structure
			const errorMessage = `Unexpected response structure: ${JSON.stringify(responseData)}`;
			addToast({
				message: errorMessage,
				type: ToastType.Error,
				dismissible: true
			});
		}
	}

<<<<<<< HEAD
	async function createPullRequest() : Promise<void> {  
=======
	async function createPullRequest(): Promise<void> {
>>>>>>> c9462d2e
		const title = `Pull request form: ${$me.username}`;
		const prDescription = `Changes made from ${$currentFile}.\n ${prCommit}`;
		const headBranch = $branchName;

		const selectedIssueNumbers = selectedIssues.map((issue: Issue) => issue.number);
		showLoadingIcon = true;

		const response = await fetch(`${apiAddress}/api/pulls`, {
			method: 'POST',
			credentials: 'include',
			headers: {
				'Content-Type': 'application/json'
			},
			body: JSON.stringify({
				head_branch: headBranch,
				base_branch: $baseBranch,
				title: title,
				description: prDescription,
				issue_numbers: selectedIssueNumbers
			})
		});

		// Handle the response
		if (!response.ok) {
			const errorMessage = `Failed to create pull request (Code ${response.status}: "${response.statusText}")`;
			addToast({
				message: `Error: ${errorMessage}`,
				type: ToastType.Error,
				dismissible: true
			});
			return;
		}

		// Parse the JSON response to get the pull request URL
		const jsonResponse = await response.json();
		const pullRequestUrl = jsonResponse.data?.pull_request_url;

		if (pullRequestUrl) {
			// If successful, show success toast with the URL
			addToast({
				message: `Pull request created successfully. View it [here](${pullRequestUrl}).`,
				type: ToastType.Success,
				dismissible: true,
				timeout: 3600
			});
		} else {
			// Handle the case where the URL is not present (if needed)
			addToast({
				message: 'Pull request created successfully, but the URL is not available.',
				type: ToastType.Warning,
				dismissible: true
			});
		}
		showLoadingIcon = false;
		closeModal();
	}

<<<<<<< HEAD
	async function updatePullRequest (): Promise<void> { 
=======
	async function updatePullRequest(): Promise<void> {
>>>>>>> c9462d2e
		// Ensure the current user is the PR author
		if ($me.groups?.some((group) => group.name === 'Admin') || prAuthor === $me.username) {
			const title = `Updated pull request form: ${$me.username}`;
			const pr_description = `Updated changes made from ${$currentFile}.\n ${prCommit}`;

			const selectedIssueNumbers = selectedIssues.map((issue: Issue) => issue.number);
			showLoadingIcon = true;

			const response = await fetch(`${apiAddress}/api/pulls/update`, {
				method: 'PUT',
				credentials: 'include',
				headers: {
					'Content-Type': 'application/json'
				},
				body: JSON.stringify({
					pr_number: selectedPullRequest,
					title: title,
					description: pr_description,
					base_branch: $baseBranch,
					issue_numbers: selectedIssueNumbers
				})
			});

			// Handle the response
			if (!response.ok) {
				const errorMessage = `Failed to update pull request (Code ${response.status}: "${response.statusText}")`;
				addToast({
					message: `Error: ${errorMessage}`,
					type: ToastType.Error,
					dismissible: true
				});
				showLoadingIcon = false;
				return;
			}

			// Parse the JSON response to get the updated pull request URL or other details
			const jsonResponse = await response.json();
			const pullRequestUrl = jsonResponse.data;

			if (pullRequestUrl) {
				// If successful, show success toast with the URL
				addToast({
					message: `Pull request updated successfully. View it [here](${pullRequestUrl}).`,
					type: ToastType.Success,
					dismissible: true,
					timeout: 3600
				});
			} else {
				// Handle the case where the URL is not present (if needed)
				addToast({
					message: 'Pull request updated successfully, but the URL is not available.',
					type: ToastType.Warning,
					dismissible: true
				});
			}
		} else {
			// If the user is not an admin and not the PR author, deny deletion
			addToast({
				message: 'Error: You are not authorized to delete this pull request.',
				type: ToastType.Error,
				dismissible: true
			});
			return;
		}
		showLoadingIcon = false;
		closeModal();
	}

<<<<<<< HEAD
	async function closePullRequest(): Promise<void> { 
=======
	async function closePullRequest(): Promise<void> {
>>>>>>> c9462d2e
		// Check if the current user is the PR author
		if ($me.groups?.some((group) => group.name === 'Admin') || prAuthor === $me.username) {
			showLoadingIcon = true;

			const response = await fetch(`${apiAddress}/api/pull-requests/${selectedPullRequest}/close`, {
				method: 'POST',
				credentials: 'include'
			});

			if (!response.ok) {
				const errorMessage = `Failed to delete close request (Code ${response.status}: "${response.statusText}")`;
				addToast({
					message: `Error: ${errorMessage}`,
					type: ToastType.Error,
					dismissible: true
				});
				showLoadingIcon = false;
				return;
			}

			const jsonResponse = await response.json();

			addToast({
				message:
					jsonResponse.status === 'success'
						? 'Pull request closed successfully.'
						: 'Failed to close the pull request.',
				type: jsonResponse.status === 'success' ? ToastType.Success : ToastType.Error,
				dismissible: true,
				timeout: jsonResponse.status === 'success' ? 3600 : undefined
			});

			if (jsonResponse.status === 'success') {
				closeModal();
			}
		} else {
			// If the user is not an admin and not the PR author, deny deletion
			addToast({
				message: 'Error: You are not authorized to close this pull request.',
				type: ToastType.Error,
				dismissible: true
			});
			return;
		}

		showLoadingIcon = false;
	}

	async function checkOpenPullRequests() {
		showLoadingIcon = true;
		// Loop through each open pull request
		for (const pr of openPullRequests) {
			if (!pr.pull_request) continue;

			// Fetch the details of the pull request using the prNumber
			const response = await fetch(pr.pull_request.url);
			if (!response.ok) {
				continue;
			}

			const prData = await response.json();
			prAuthor = pr.title.split(':')[1]?.trim();
			const sourceBranch = prData.head.ref;

			// Compare the source branch with the current branch
			if (sourceBranch === $branchName) {
				// Extract issue numbers from the PR body (e.g., #25, #28)
				const issueRegex = /#(\d+)/g;
				const linkedIssues: number[] = [];
				let match;
				while ((match = issueRegex.exec(pr.body)) !== null) {
					linkedIssues.push(parseInt(match[1], 10));
				}
				linkedIssues.forEach((issueNumber) => {
					const matchingIssue = openIssues.find((issue) => issue.number === issueNumber);
					if (matchingIssue) {
						toggleSelection(matchingIssue);
					}
				});
				prCommit = pr.body.replace(/Closes\s+#?\d+/g, '').trim();
				selectedPullRequest = pr.number;
				break;
			}
		}
		showLoadingIcon = false;
	}
</script>

<div class="pull-request">
	<!-- Pull Request -->
	<button on:click={() => openModal()} class="pull-request" title="Pull Request" type="button">
		<svg
			xmlns="http://www.w3.org/2000/svg"
			width="25px"
			height="25px"
			viewBox="0 0 24 24"
			fill="none"
		>
			<path
				fill-rule="evenodd"
				clip-rule="evenodd"
				d="M14.7071 2.70711L13.4142 4H14C17.3137 4 20 6.68629 20 10V16.1707C21.1652 16.5825 22 17.6938 22 19C22 20.6569 20.6569 22 19 22C17.3431 22 16 20.6569 16 19C16 17.6938 16.8348 16.5825 18 16.1707V10C18 7.79086 16.2091 6 14 6H13.4142L14.7071 7.29289C15.0976 7.68342 15.0976 8.31658 14.7071 8.70711C14.3166 9.09763 13.6834 9.09763 13.2929 8.70711L10.2929 5.70711C9.90237 5.31658 9.90237 4.68342 10.2929 4.29289L13.2929 1.29289C13.6834 0.902369 14.3166 0.902369 14.7071 1.29289C15.0976 1.68342 15.0976 2.31658 14.7071 2.70711ZM18 19C18 18.4477 18.4477 18 19 18C19.5523 18 20 18.4477 20 19C20 19.5523 19.5523 20 19 20C18.4477 20 18 19.5523 18 19ZM6 4C5.44772 4 5 4.44772 5 5C5 5.55228 5.44772 6 6 6C6.55228 6 7 5.55228 7 5C7 4.44772 6.55228 4 6 4ZM7 7.82929C8.16519 7.41746 9 6.30622 9 5C9 3.34315 7.65685 2 6 2C4.34315 2 3 3.34315 3 5C3 6.30622 3.83481 7.41746 5 7.82929V16.1707C3.83481 16.5825 3 17.6938 3 19C3 20.6569 4.34315 22 6 22C7.65685 22 9 20.6569 9 19C9 17.6938 8.16519 16.5825 7 16.1707V7.82929ZM6 18C5.44772 18 5 18.4477 5 19C5 19.5523 5.44772 20 6 20C6.55228 20 7 19.5523 7 19C7 18.4477 6.55228 18 6 18Z"
				fill="#bababa"
			/>
		</svg>
		<span>Create Pull Request</span>
	</button>

	<!-- Modal Implementation -->
	{#if showModal}
		<div class="modal-backdrop">
			<div class="modal-content">
				<h2>Open Issues</h2>
				<button
					class="close-btn"
					on:click={() => closeModal()}
					type="button"
					aria-label="Close modal"
				>
					<svg
						xmlns="http://www.w3.org/2000/svg"
						height="1.5rem"
						viewBox="0 -960 960 960"
						width="1.5rem"
						role="none"
					>
						<title>Exit</title>
						<path
							d="m256-200-56-56 224-224-224-224 56-56 224 224 224-224 56 56-224 224 224 224-56 56-224-224-224 224Z"
						/>
					</svg>
				</button>
				<div>
					<!-- Checkbox Group -->
					<ul>
						{#each openIssues as issue}
							<li>
								<div class="issues">
									<!-- Checkbox -->
									<input
										type="checkbox"
										id={`issue-${issue.id}`}
										checked={selectedIssues.includes(issue)}
										on:change={() => toggleSelection(issue)}
									/>
									<!-- Label and Issue Title -->
									<div class="issue-container">
										<label for={`issue-${issue.id}`}>
											<span class="issue-title">
												{issue.title}
												<!-- SVG Icon for the Issue URL -->
												<a
													href={issue.html_url}
													target="_blank"
													rel="noopener noreferrer"
													class="issue-svg"
												>
													<svg viewBox="0 0 22 22" xmlns="http://www.w3.org/2000/svg">
														<path
															fill-rule="evenodd"
															d="M5,2 L7,2 C7.55228475,2 8,2.44771525 8,3 C8,3.51283584 7.61395981,3.93550716 7.11662113,3.99327227 L7,4 L5,4 C4.48716416,4 4.06449284,4.38604019 4.00672773,4.88337887 L4,5 L4,19 C4,19.5128358 4.38604019,19.9355072 4.88337887,19.9932723 L5,20 L19,20 C19.5128358,20 19.9355072,19.6139598 19.9932723,19.1166211 L20,19 L20,17 C20,16.4477153 20.4477153,16 21,16 C21.5128358,16 21.9355072,16.3860402 21.9932723,16.8833789 L22,17 L22,19 C22,20.5976809 20.75108,21.9036609 19.1762728,21.9949073 L19,22 L5,22 C3.40231912,22 2.09633912,20.75108 2.00509269,19.1762728 L2,19 L2,5 C2,3.40231912 3.24891996,2.09633912 4.82372721,2.00509269 L5,2 L7,2 L5,2 Z M21,2 L21.081,2.003 L21.2007258,2.02024007 L21.2007258,2.02024007 L21.3121425,2.04973809 L21.3121425,2.04973809 L21.4232215,2.09367336 L21.5207088,2.14599545 L21.5207088,2.14599545 L21.6167501,2.21278596 L21.7071068,2.29289322 L21.7071068,2.29289322 L21.8036654,2.40469339 L21.8036654,2.40469339 L21.8753288,2.5159379 L21.9063462,2.57690085 L21.9063462,2.57690085 L21.9401141,2.65834962 L21.9401141,2.65834962 L21.9641549,2.73400703 L21.9641549,2.73400703 L21.9930928,2.8819045 L21.9930928,2.8819045 L22,3 L22,3 L22,9 C22,9.55228475 21.5522847,10 21,10 C20.4477153,10 20,9.55228475 20,9 L20,5.414 L13.7071068,11.7071068 C13.3466228,12.0675907 12.7793918,12.0953203 12.3871006,11.7902954 L12.2928932,11.7071068 C11.9324093,11.3466228 11.9046797,10.7793918 12.2097046,10.3871006 L12.2928932,10.2928932 L18.584,4 L15,4 C14.4477153,4 14,3.55228475 14,3 C14,2.44771525 14.4477153,2 15,2 L21,2 Z"
														></path>
													</svg>
												</a>
											</span>
										</label>
										<!-- Display Issue Body with Show More/Show Less -->
										<div class="issue-body">
											{#if issue.body.length > 200}
												<p>
													{#if !isExpanded[issue.id]}
														{issue.body.slice(0, 200)}...
													{:else}
														{issue.body}
													{/if}
												</p>
												<button on:click={() => toggleExpand(issue.id)} class="show-more-button">
													{#if !isExpanded[issue.id]}
														Show More
													{:else}
														Show Less
													{/if}
												</button>
											{:else}
												<p>{issue.body}</p>
											{/if}
										</div>
									</div>
								</div>
							</li>
						{/each}
					</ul>
					<textarea
						bind:value={prCommit}
						placeholder="Enter pull request description"
						rows="5"
						class="description-textarea"
					></textarea>
					<!-- Pull Request Button -->
					{#if selectedPullRequest === null}
						<button on:click={createPullRequest} class="submit-pr-btn">
							Submit Pull Request
						</button>
					{:else}
						<button on:click={updatePullRequest} class="submit-pr-btn">
							Update Pull Request
						</button>
						<button on:click={closePullRequest} class="submit-pr-btn"> Delete Pull Request </button>
					{/if}
				</div>
			</div>
		</div>
	{/if}
</div>
<LoadingIcon bind:visible={showLoadingIcon} />

<style>
	.pull-request {
		display: flex;
		box-sizing: content-box;
		height: inherit;
		align-items: center;
		justify-content: flex-end;
		background: transparent;
		border: none;
		color: var(--foreground-3);
		font-size: 1.25rem;
		border-radius: 5px;
		padding: 0.2rem;
		margin-right: 1rem;
	}

	.pull-request span {
		margin-left: 0.25rem;
		text-overflow: clip;
		white-space: nowrap;
	}

	.pull-request > span:hover {
		background-color: var(--background-1);
		transition: background-color 0.3s ease;
	}

	.pull-request > svg {
		margin-top: 0.125rem;
		min-height: 20px;
		min-width: 20px;
	}

	.modal-backdrop {
		position: fixed;
		top: 0;
		left: 0;
		width: 100vw;
		height: 100vh;
		display: flex;
		justify-content: center;
		align-items: center;
		outline: none;
	}

	.modal-content {
		position: absolute;
		background: var(--background-2);
		padding: 1.5rem;
		border-radius: 8px;
		width: 60%;
		max-height: 60%;
		margin-left: 1rem;
		overflow-y: scroll;
		z-index: 1000;
	}

	.modal-content h2 {
		margin: 0;
	}

	.close-btn {
		position: absolute;
		top: 0.5rem;
		right: 0.5rem;
		background: none;
		border: none;
		font-size: 1.5rem;
		cursor: pointer;
		fill: var(--foreground-3);
		transition: color 0.2s ease-in-out;
	}

	.issues {
		display: flex;
		align-items: flex-start;
		gap: 0.15rem;
		margin-left: -2.75rem;
	}

	.issue-container {
		display: flex;
		flex-direction: column;
		align-items: flex-start;
	}

	.issues input[type='checkbox'] {
		min-width: 1.25rem;
		min-height: 1.25rem;
		cursor: pointer;
		accent-color: var(--background-1);
	}

	.issues label {
		display: flex;
		align-items: center;
		cursor: pointer;
	}

	.issue-title {
		display: flex;
		width: 100%;
		flex-direction: row;
		align-content: bottom;
		background: none;
		border: none;
		font-size: 1rem;
		font-weight: 500;
		color: var(--foreground-1);
		cursor: pointer;
		transition: color 0.2s ease-in-out;
	}

	.issue-title a {
		height: 1rem;
		width: 1rem;
		color: var(--foreground-1);
		text-decoration: none;
		margin-left: 0.3rem;
	}

	.issue-svg {
		max-width: 0.9rem;
		max-height: 0.9rem;
		margin-top: 0;
		fill: var(--foreground-1);
		transition: fill 0.2s ease-in-out;
	}

	.issue-body {
		font-size: 0.75rem;
		color: var(--foreground-3);
		line-height: 1.5;
	}

	.issue-body p {
		margin: 0;
	}

	.show-more-button {
		font-size: 0.6rem;
		padding: 0.1rem 0.3rem;
		background-color: transparent;
		border: none;
		border-radius: 0.375rem;
		color: var(--foreground-3);
		cursor: pointer;
		transition:
			background-color 0.2s ease-in-out,
			color 0.2s ease-in-out;
	}

	.show-more-button:hover {
		background-color: var(--background-2);
		color: var(--primary);
	}

	.submit-pr-btn {
		margin-top: 1rem;
		padding: 0.5rem 1rem;
		background-color: var(--background-4);
		color: var(--foreground-1);
		border: none;
		border-radius: 4px;
		cursor: pointer;
		font-size: 1rem;
		width: 100%;
	}

	.submit-pr-btn:hover {
		background-color: var(--foreground-5);
	}

	.description-textarea {
		width: 100%;
		margin-top: 1rem;
		padding: 0.5rem;
		resize: vertical;
		outline: none !important;
		background: var(--background-3);
		color: var(--foreground-0);
	}

	ul {
		list-style: none;
	}

	li {
		margin-bottom: 1rem;
	}
</style><|MERGE_RESOLUTION|>--- conflicted
+++ resolved
@@ -86,13 +86,8 @@
 			const pullRequestsOnly = responseData.data.issues.filter(
 				(issue: Issue) => issue.pull_request
 			);
-<<<<<<< HEAD
-			openIssues.set(issuesOnly);
-			openPullRequests.set(pullRequestsOnly);
-=======
 			openIssues = issuesOnly;
 			openPullRequests = pullRequestsOnly;
->>>>>>> c9462d2e
 		} else {
 			// Handle unexpected response structure
 			const errorMessage = `Unexpected response structure: ${JSON.stringify(responseData)}`;
@@ -104,11 +99,7 @@
 		}
 	}
 
-<<<<<<< HEAD
-	async function createPullRequest() : Promise<void> {  
-=======
 	async function createPullRequest(): Promise<void> {
->>>>>>> c9462d2e
 		const title = `Pull request form: ${$me.username}`;
 		const prDescription = `Changes made from ${$currentFile}.\n ${prCommit}`;
 		const headBranch = $branchName;
@@ -166,11 +157,7 @@
 		closeModal();
 	}
 
-<<<<<<< HEAD
-	async function updatePullRequest (): Promise<void> { 
-=======
 	async function updatePullRequest(): Promise<void> {
->>>>>>> c9462d2e
 		// Ensure the current user is the PR author
 		if ($me.groups?.some((group) => group.name === 'Admin') || prAuthor === $me.username) {
 			const title = `Updated pull request form: ${$me.username}`;
@@ -239,11 +226,7 @@
 		closeModal();
 	}
 
-<<<<<<< HEAD
-	async function closePullRequest(): Promise<void> { 
-=======
 	async function closePullRequest(): Promise<void> {
->>>>>>> c9462d2e
 		// Check if the current user is the PR author
 		if ($me.groups?.some((group) => group.name === 'Admin') || prAuthor === $me.username) {
 			showLoadingIcon = true;
